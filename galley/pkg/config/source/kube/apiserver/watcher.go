// Copyright 2019 Istio Authors
//
// Licensed under the Apache License, Version 2.0 (the "License");
// you may not use this file except in compliance with the License.
// You may obtain a copy of the License at
//
//     http://www.apache.org/licenses/LICENSE-2.0
//
// Unless required by applicable law or agreed to in writing, software
// distributed under the License is distributed on an "AS IS" BASIS,
// WITHOUT WARRANTIES OR CONDITIONS OF ANY KIND, either express or implied.
// See the License for the specific language governing permissions and
// limitations under the License.

package apiserver

import (
	"sync"

	metav1 "k8s.io/apimachinery/pkg/apis/meta/v1"
	"k8s.io/client-go/tools/cache"

	"istio.io/istio/galley/pkg/config/scope"
	"istio.io/istio/galley/pkg/config/source/kube/apiserver/stats"
	"istio.io/istio/galley/pkg/config/source/kube/apiserver/status"
	"istio.io/istio/galley/pkg/config/source/kube/apiserver/tombstone"
	"istio.io/istio/galley/pkg/config/source/kube/rt"
	"istio.io/istio/pkg/config/event"
	"istio.io/istio/pkg/config/schema/collection"
)

type watcher struct {
	mu sync.Mutex

	adapter   *rt.Adapter
	schema    collection.Schema
	statusCtl status.Controller

	handler event.Handler

	done chan struct{}
}

func newWatcher(r collection.Schema, a *rt.Adapter, s status.Controller) *watcher {
	return &watcher{
		schema:    r,
		adapter:   a,
		statusCtl: s,
		handler:   event.SentinelHandler(),
	}
}

func (w *watcher) start() {
	w.mu.Lock()
	defer w.mu.Unlock()
	if w.done != nil {
		panic("watcher.start: already started")
	}

	scope.Source.Debugf("Starting watcher for %q (%q)", w.schema.Name(), w.schema.Resource().GroupVersionKind())

	informer, err := w.adapter.NewInformer()
	if err != nil {
		scope.Source.Errorf("unable to start watcher for %q: %v", w.schema.Resource().GroupVersionKind(), err)
		// Send a FullSync event, even if the informer is not available. This will ensure that the processing backend
		// will still work, in absence of CRDs.
		w.handler.Handle(event.FullSyncFor(w.schema))
		return
	}

	informer.AddEventHandler(cache.ResourceEventHandlerFuncs{
		AddFunc: func(obj interface{}) { w.handleEvent(event.Added, obj) },
		UpdateFunc: func(old, new interface{}) {
			if w.adapter.IsEqual(old, new) {
				// Periodic resync will send update events for all known resources.
				// Two different versions of the same resource will always have different RVs.
				return
			}

			w.handleEvent(event.Updated, new)
		},
		DeleteFunc: func(obj interface{}) { w.handleEvent(event.Deleted, obj) },
	})

	done := make(chan struct{})
	w.done = done

	// Start CRD shared informer and wait for it to exit.
	go informer.Run(done)
	// Send the FullSync event after the cache syncs.
	if cache.WaitForCacheSync(done, informer.HasSynced) {
		go w.handler.Handle(event.FullSyncFor(w.schema))
	}
}

func (w *watcher) stop() {
	w.mu.Lock()
	defer w.mu.Unlock()
	if w.done != nil {
		close(w.done)
		w.done = nil
	}
}

func (w *watcher) dispatch(h event.Handler) {
	w.handler = event.CombineHandlers(w.handler, h)
}

func (w *watcher) handleEvent(c event.Kind, obj interface{}) {
<<<<<<< HEAD
	_, ok := obj.(metav1.Object)
	if !ok {
		if obj = tombstone.RecoverResource(obj); obj == nil {
=======
	if _, ok := obj.(metav1.Object); !ok {
		recoveredObject := tombstone.RecoverResource(obj)
		if recoveredObject == nil {
>>>>>>> 3ddc57b6
			// Tombstone recovery failed.
			scope.Source.Warnf("Unable to extract object for event: %v", obj)
			return
		}
<<<<<<< HEAD
=======
		obj = recoveredObject
>>>>>>> 3ddc57b6
	}

	object := w.adapter.ExtractObject(obj)
	res, err := w.adapter.ExtractResource(obj)
	if err != nil {
		scope.Source.Warnf("unable to extract resource: %v: %e", obj, err)
		return
	}

	r := rt.ToResource(object, w.schema, res, nil)

	if w.statusCtl != nil && !w.adapter.IsBuiltIn() {
		w.statusCtl.UpdateResourceStatus(
			w.schema.Name(), r.Metadata.FullName, r.Metadata.Version, w.adapter.GetStatus(obj))
	}

	e := event.Event{
		Kind:     c,
		Source:   w.schema,
		Resource: r,
	}

	w.handler.Handle(e)

	stats.RecordEventSuccess()
}<|MERGE_RESOLUTION|>--- conflicted
+++ resolved
@@ -107,23 +107,14 @@
 }
 
 func (w *watcher) handleEvent(c event.Kind, obj interface{}) {
-<<<<<<< HEAD
-	_, ok := obj.(metav1.Object)
-	if !ok {
-		if obj = tombstone.RecoverResource(obj); obj == nil {
-=======
 	if _, ok := obj.(metav1.Object); !ok {
 		recoveredObject := tombstone.RecoverResource(obj)
 		if recoveredObject == nil {
->>>>>>> 3ddc57b6
 			// Tombstone recovery failed.
 			scope.Source.Warnf("Unable to extract object for event: %v", obj)
 			return
 		}
-<<<<<<< HEAD
-=======
 		obj = recoveredObject
->>>>>>> 3ddc57b6
 	}
 
 	object := w.adapter.ExtractObject(obj)
