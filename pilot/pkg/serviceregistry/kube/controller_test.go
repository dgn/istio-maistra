--- conflicted
+++ resolved
@@ -313,113 +313,6 @@
 	log.Infof("Created service %s", n)
 }
 
-<<<<<<< HEAD
-func TestController_GetPodLocality(t *testing.T) {
-	t.Parallel()
-	pod1 := generatePod("128.0.1.1", "pod1", "nsA", "", "node1", map[string]string{"app": "prod-app"}, map[string]string{})
-	pod2 := generatePod("128.0.1.2", "pod2", "nsB", "", "node2", map[string]string{"app": "prod-app"}, map[string]string{})
-	podOverride := generatePod("128.0.1.2", "pod2", "nsB", "",
-		"node1", map[string]string{"app": "prod-app", model.LocalityLabel: "regionOverride.zoneOverride.subzoneOverride"}, map[string]string{})
-	testCases := []struct {
-		name   string
-		pods   []*v1.Pod
-		nodes  []*v1.Node
-		wantAZ map[*v1.Pod]string
-	}{
-		{
-			name: "should return correct az for given address",
-			pods: []*v1.Pod{pod1, pod2},
-			nodes: []*v1.Node{
-				generateNode("node1", map[string]string{NodeZoneLabel: "zone1", NodeRegionLabel: "region1"}),
-				generateNode("node2", map[string]string{NodeZoneLabel: "zone2", NodeRegionLabel: "region2"}),
-			},
-			wantAZ: map[*v1.Pod]string{
-				pod1: "region1/zone1",
-				pod2: "region2/zone2",
-			},
-		},
-		{
-			name: "should return false if pod isnt in the cache",
-			wantAZ: map[*v1.Pod]string{
-				pod1: "",
-				pod2: "",
-			},
-		},
-		{
-			name: "should return false if node isnt in the cache",
-			pods: []*v1.Pod{pod1, pod2},
-			wantAZ: map[*v1.Pod]string{
-				pod1: "",
-				pod2: "",
-			},
-		},
-		{
-			name: "should return correct az if node has only region label",
-			pods: []*v1.Pod{pod1, pod2},
-			nodes: []*v1.Node{
-				generateNode("node1", map[string]string{NodeRegionLabel: "region1"}),
-				generateNode("node2", map[string]string{NodeRegionLabel: "region2"}),
-			},
-			wantAZ: map[*v1.Pod]string{
-				pod1: "region1/",
-				pod2: "region2/",
-			},
-		},
-		{
-			name: "should return correct az if node has only zone label",
-			pods: []*v1.Pod{pod1, pod2},
-			nodes: []*v1.Node{
-				generateNode("node1", map[string]string{NodeZoneLabel: "zone1"}),
-				generateNode("node2", map[string]string{NodeZoneLabel: "zone2"}),
-			},
-			wantAZ: map[*v1.Pod]string{
-				pod1: "/zone1",
-				pod2: "/zone2",
-			},
-		},
-		{
-			name: "should return correct az for given address",
-			pods: []*v1.Pod{podOverride},
-			nodes: []*v1.Node{
-				generateNode("node1", map[string]string{NodeZoneLabel: "zone1", NodeRegionLabel: "region1"}),
-			},
-			wantAZ: map[*v1.Pod]string{
-				podOverride: "regionOverride/zoneOverride/subzoneOverride",
-			},
-		},
-	}
-
-	for _, c := range testCases {
-		t.Run(c.name, func(t *testing.T) {
-
-			// Setup kube caches
-			controller, fx := newFakeController(t)
-			defer controller.Stop()
-			addNodes(t, controller, c.nodes...)
-			addPods(t, controller, c.pods...)
-			for range c.pods {
-				fx.Wait("workload")
-			}
-
-			// Verify expected existing pod AZs
-			for pod, wantAZ := range c.wantAZ {
-				az := controller.GetPodLocality(pod)
-				if wantAZ != "" {
-					if !reflect.DeepEqual(az, wantAZ) {
-						t.Errorf("Wanted az: %s, got: %s", wantAZ, az)
-					}
-				} else {
-					if az != "" {
-						t.Errorf("Unexpectedly found az: %s for pod: %s", az, pod.ObjectMeta.Name)
-					}
-				}
-			}
-		})
-	}
-}
-
-=======
->>>>>>> 048e1bb4
 func TestController_getPodAZ_FromNode(t *testing.T) {
 	t.Parallel()
 	pod1 := generatePod("128.0.1.1", "pod1", "nsA", "", "node1", map[string]string{"app": "prod-app"}, map[string]string{})
@@ -484,10 +377,6 @@
 			},
 		},
 		{
-<<<<<<< HEAD
-
-=======
->>>>>>> 048e1bb4
 			name: "should return empty az if node has neither region nor zone label",
 			pods: []*v1.Pod{pod1, pod2},
 			nodes: []*v1.Node{
@@ -497,6 +386,40 @@
 			wantAZ: map[*v1.Pod]string{
 				pod1: "",
 				pod2: "",
+			},
+		},
+    {
+			name: "should return correct az if node has only region label",
+			pods: []*v1.Pod{pod1, pod2},
+			nodes: []*v1.Node{
+				generateNode("node1", map[string]string{NodeRegionLabel: "region1"}),
+				generateNode("node2", map[string]string{NodeRegionLabel: "region2"}),
+			},
+			wantAZ: map[*v1.Pod]string{
+				pod1: "region1/",
+				pod2: "region2/",
+			},
+		},
+		{
+			name: "should return correct az if node has only zone label",
+			pods: []*v1.Pod{pod1, pod2},
+			nodes: []*v1.Node{
+				generateNode("node1", map[string]string{NodeZoneLabel: "zone1"}),
+				generateNode("node2", map[string]string{NodeZoneLabel: "zone2"}),
+			},
+			wantAZ: map[*v1.Pod]string{
+				pod1: "/zone1",
+				pod2: "/zone2",
+			},
+		},
+		{
+			name: "should return correct az for given address",
+			pods: []*v1.Pod{podOverride},
+			nodes: []*v1.Node{
+				generateNode("node1", map[string]string{NodeZoneLabel: "zone1", NodeRegionLabel: "region1"}),
+			},
+			wantAZ: map[*v1.Pod]string{
+				podOverride: "regionOverride/zoneOverride/subzoneOverride",
 			},
 		},
 	}
