--- conflicted
+++ resolved
@@ -4,11 +4,7 @@
     "name": "PROXY_REPO_SHA",
     "repoName": "proxy",
     "file": "",
-<<<<<<< HEAD
-    "lastStableSHA": "80ad06b26b3f97606143871e16268eb036ca7dcd"
-=======
     "lastStableSHA": "a20ed1b7b98d8a7a8480c5100c0752578e31d659"
->>>>>>> be5c7707
   },
   {
     "_comment": "",
